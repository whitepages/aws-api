(ns cognitect.aws.util-test
  (:require [byte-streams :as byte-streams]
            [clojure.test :refer :all]
            [cognitect.aws.util :as util])
  (:import java.nio.ByteBuffer))

(deftest test-sha-256
  (testing "returns sha for empty string if given nil"
    (is (= (seq (util/sha-256 nil))
           (seq (util/sha-256 ""))
           (seq (util/sha-256 (.getBytes ""))))))
  (testing "accepts string, byte array, or ByteBuffer"
    (is (= (seq (util/sha-256 "hi"))
           (seq (util/sha-256 (.getBytes "hi")))
           (seq (util/sha-256 (ByteBuffer/wrap (.getBytes "hi")))))))
  (testing "does not consume a ByteBuffer"
    (let [bb (ByteBuffer/wrap (.getBytes "hi"))]
      (util/sha-256 bb)
<<<<<<< HEAD
      (is (= "hi" (byte-streams/to-string bb))))))
=======
      (is (= "hi" (util/bbuf->str bb))))))

(deftest test-xml-read
  (testing "removes whitespace-only nodes, preserving whitespace in single text nodes"
    (let [parsed (util/xml-read "<outer>
                                  outer-value
                                  <inner>
                                     inner-value
                                  </inner>
                                </outer>")]
      (is (= 2 (count (-> parsed :content))))
      (is (re-matches #"\n\s+outer-value\s+" (-> parsed :content first)))
      (is (= 1 (count (-> parsed :content last :content))))
      (is (re-matches #"\n\s+inner-value\s+" (-> parsed :content last :content first))))))

(comment
  (run-tests)

  )
>>>>>>> a7f1126d
<|MERGE_RESOLUTION|>--- conflicted
+++ resolved
@@ -16,10 +16,7 @@
   (testing "does not consume a ByteBuffer"
     (let [bb (ByteBuffer/wrap (.getBytes "hi"))]
       (util/sha-256 bb)
-<<<<<<< HEAD
       (is (= "hi" (byte-streams/to-string bb))))))
-=======
-      (is (= "hi" (util/bbuf->str bb))))))
 
 (deftest test-xml-read
   (testing "removes whitespace-only nodes, preserving whitespace in single text nodes"
@@ -37,5 +34,4 @@
 (comment
   (run-tests)
 
-  )
->>>>>>> a7f1126d
+  )