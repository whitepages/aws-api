--- conflicted
+++ resolved
@@ -2,34 +2,17 @@
 ;; All rights reserved.
 
 {:paths   ["src" "resources"]
-<<<<<<< HEAD
  :deps    {org.clojure/clojure            {:mvn/version "1.10.1"}
-           org.clojure/core.async         {:mvn/version "0.4.490"}
-           org.clojure/tools.logging      {:mvn/version "0.4.0"}
+           org.clojure/core.async         {:mvn/version "1.3.610"}
+           org.clojure/tools.logging      {:mvn/version "1.1.0"}
+           org.clojure/data.json          {:mvn/version "1.0.0"}
            commons-codec/commons-codec    {:mvn/version "1.11"}
            byte-streams                   {:mvn/version "0.2.5-alpha2"}
            metosin/jsonista               {:mvn/version "0.2.3"}
            org.clojure/data.xml           {:mvn/version "0.2.0-alpha6"}
-           com.cognitect/http-client      {:mvn/version "0.1.99"}
+           com.cognitect/http-client      {:mvn/version "0.1.105"}
            ;NVD
            org.eclipse.jetty/jetty-client {:mvn/version "9.4.20.v20190813"}}
- :aliases {:update-versions {:extra-paths ["build/src"]
-                             :main-opts   ["-m" "cognitect.aws.release-updater"]}
-           :project-dev     {:extra-paths ["dev/src" "dev/resources" "test/src" "test/resources"]
-                             :extra-deps  {commons-io/commons-io   {:mvn/version "2.5"}
-                                           org.clojure/test.check  {:mvn/version "0.10.0-RC1"}
-                                           org.slf4j/slf4j-log4j12 {:mvn/version "1.7.25"}
-                                           http-kit                {:mvn/version "2.3.0"}}}
-           :test            {:extra-deps  {com.cognitect/test-runner {:git/url "https://github.com/cognitect-labs/test-runner.git"
-                                                                      :sha     "209b64504cb3bd3b99ecfec7937b358a879f55c1"}}
-                             :main-opts   ["-m" "cognitect.test-runner"]}
-=======
- :deps    {org.clojure/clojure       {:mvn/version "1.10.1"}
-           org.clojure/core.async    {:mvn/version "1.3.610"}
-           org.clojure/tools.logging {:mvn/version "1.1.0"}
-           org.clojure/data.json     {:mvn/version "1.0.0"}
-           org.clojure/data.xml      {:mvn/version "0.2.0-alpha6"}
-           com.cognitect/http-client {:mvn/version "0.1.105"}}
  :aliases {:update-versions {:extra-paths ["build/src"]
                              :main-opts   ["-m" "cognitect.aws.version-updater"]}
            :dev             {:extra-paths ["dev/src" "dev/resources" "test/src" "test/resources"]
@@ -42,13 +25,12 @@
            :test            {:extra-deps {com.cognitect/test-runner {:git/url "https://github.com/cognitect-labs/test-runner.git"
                                                                      :sha     "cb96e80f6f3d3b307c59cbeb49bb0dcb3a2a780b"}}
                              :main-opts  ["-m" "cognitect.test-runner"]}
->>>>>>> 1e24c819
            :examples        {:extra-paths ["examples" "examples/resources" "dev/resources"]
-                             :extra-deps  {org.clojure/test.check      {:mvn/version "1.1.0"}
-                                           org.slf4j/slf4j-log4j12     {:mvn/version "1.7.30"}
-                                           com.cognitect.aws/dynamodb  {:mvn/version "810.2.801.0"}
-                                           com.cognitect.aws/ec2       {:mvn/version "810.2.817.0"}
-                                           com.cognitect.aws/iam       {:mvn/version "801.2.704.0"}
-                                           com.cognitect.aws/lambda    {:mvn/version "810.2.817.0"}
-                                           com.cognitect.aws/ssm       {:mvn/version "810.2.817.0"}
-                                           com.cognitect.aws/sts       {:mvn/version "809.2.784.0"}}}}}+                             :extra-deps  {org.clojure/test.check     {:mvn/version "1.1.0"}
+                                           org.slf4j/slf4j-log4j12    {:mvn/version "1.7.30"}
+                                           com.cognitect.aws/dynamodb {:mvn/version "810.2.801.0"}
+                                           com.cognitect.aws/ec2      {:mvn/version "810.2.817.0"}
+                                           com.cognitect.aws/iam      {:mvn/version "801.2.704.0"}
+                                           com.cognitect.aws/lambda   {:mvn/version "810.2.817.0"}
+                                           com.cognitect.aws/ssm      {:mvn/version "810.2.817.0"}
+                                           com.cognitect.aws/sts      {:mvn/version "809.2.784.0"}}}}}