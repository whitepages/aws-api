--- conflicted
+++ resolved
@@ -240,20 +240,12 @@
   "Parse the HTTP response body for response data."
   [output-shape body parse-fn]
   (if-let [payload-name (:payload output-shape)]
-<<<<<<< HEAD
     (let [payload-kw (keyword payload-name)
           body-shape (shape/member-shape output-shape payload-kw)]
       (condp = (:type body-shape)
         "blob"   {payload-kw (byte-streams/to-input-stream body)}
         "string" (byte-streams/to-string body)
         {payload-kw (parse-fn body-shape (byte-streams/to-string body))}))
-=======
-    (let [body-shape (shape/member-shape output-shape (keyword payload-name))]
-      {(keyword payload-name) (condp = (:type body-shape)
-                                "blob"   (util/bbuf->input-stream body)
-                                "string" (util/bbuf->str body)
-                                (parse-fn body-shape (util/bbuf->str body)))})
->>>>>>> 1e24c819
     ;; No payload
     (let [body-str (byte-streams/to-string body)]
       (when-not (str/blank? body-str)
