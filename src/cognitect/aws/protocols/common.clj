--- conflicted
+++ resolved
@@ -3,14 +3,10 @@
 
 (ns ^:skip-wiki cognitect.aws.protocols.common
   "Impl, don't call directly. "
-<<<<<<< HEAD
   (:require [byte-streams :as byte-streams]
-            [cognitect.aws.util :as util]))
-=======
-  (:require [clojure.data.json :as json]
+            [clojure.data.json :as json]
             [cognitect.aws.util :as util])
   (:import (java.util Date)))
->>>>>>> a7f1126d
 
 (def status-codes->anomalies
   {403 :cognitect.anomalies/forbidden
