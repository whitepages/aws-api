--- conflicted
+++ resolved
@@ -4,17 +4,12 @@
 (ns ^:skip-wiki cognitect.aws.client
   "Impl, don't call directly."
   (:require [clojure.core.async :as a]
-<<<<<<< HEAD
             [byte-streams :as byte-streams]
             [cognitect.aws
              [credentials :as credentials]
+             [http :as http]
+             [util :as util]
              [interceptors :as interceptors]]))
-=======
-            [cognitect.aws.http :as http]
-            [cognitect.aws.util :as util]
-            [cognitect.aws.interceptors :as interceptors]
-            [cognitect.aws.credentials :as credentials]))
->>>>>>> a7f1126d
 
 (set! *warn-on-reflection* true)
 
