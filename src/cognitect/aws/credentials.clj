--- conflicted
+++ resolved
@@ -6,12 +6,7 @@
 
   Alpha. Subject to change."
   (:require [clojure.java.io :as io]
-<<<<<<< HEAD
-            [clojure.string :as str]
-=======
->>>>>>> 1e24c819
             [clojure.tools.logging :as log]
-            [clojure.core.async :as a]
             [clojure.string :as str]
             [cognitect.aws.util :as u]
             [cognitect.aws.config :as config]
@@ -274,13 +269,8 @@
   AWS_CONTAINER_CREDENTIALS_FULL_URI is set.
 
   Alpha. Subject to change."
-<<<<<<< HEAD
   [client-or-send-http]
-  (auto-refreshing-credentials
-=======
-  [http-client]
   (cached-credentials-with-auto-refresh
->>>>>>> 1e24c819
    (reify CredentialsProvider
      (fetch [_]
        (when-let [creds (ec2/container-credentials client-or-send-http)]
@@ -300,13 +290,8 @@
   is set.
 
   Alpha. Subject to change."
-<<<<<<< HEAD
   [client-or-send-http]
-  (auto-refreshing-credentials
-=======
-  [http-client]
   (cached-credentials-with-auto-refresh
->>>>>>> 1e24c819
    (reify CredentialsProvider
      (fetch [_]
        (when-let [creds (ec2/instance-credentials client-or-send-http)]
