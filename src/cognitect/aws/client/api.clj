--- conflicted
+++ resolved
@@ -19,7 +19,6 @@
             [cognitect.aws.signers] ;; implements multimethods
             [cognitect.aws.util :as util]))
 
-<<<<<<< HEAD
 (declare ops sign-http-request)
 
 ;; TODO: extract this to a protocol
@@ -34,11 +33,6 @@
                client (sign-http-request client))
              (select-keys op-map [:cognitect.http-client/timeout-msec]))
       chan))))
-=======
-(set! *warn-on-reflection* true)
-
-(declare ops)
->>>>>>> 1e24c819
 
 (defn client
   "Given a config map, create a client for specified api. Supported keys:
@@ -52,19 +46,11 @@
                           Ignored if :region is also provided
   :region               - optional, the aws region serving the API endpoints you
                           want to interact with, defaults to region provided by
-<<<<<<< HEAD
-                          by the default region provider (see `cognitect.aws.region`)
-=======
                           by the region-provider
->>>>>>> 1e24c819
   :credentials-provider - optional, implementation of
                           `cognitect.aws.credentials/CredentialsProvider`
                           protocol, defaults to
-<<<<<<< HEAD
                           `cognitect.aws.credentials/default-credentials-provider`
-=======
-                          cognitect.aws.credentials/default-credentials-provider
->>>>>>> 1e24c819
   :endpoint-override    - optional, map to override parts of the endpoint. Supported keys:
                             :protocol     - :http or :https
                             :hostname     - string
@@ -101,61 +87,22 @@
   region-provider instances which use a small collection of daemon threads.
 
   Alpha. Subject to change."
-<<<<<<< HEAD
   [{:keys [api region region-provider retriable? backoff http-client send-http credentials-provider endpoint-override]
     :or   {endpoint-override {}}
     :as config}]
-=======
-  [{:keys [api region region-provider retriable? backoff credentials-provider endpoint-override http-client]
-    :or   {endpoint-override {}}}]
->>>>>>> 1e24c819
   (when (string? endpoint-override)
     (log/warn
      (format
       "DEPRECATION NOTICE: :endpoint-override string is deprecated.\nUse {:endpoint-override {:hostname \"%s\"}} instead."
       endpoint-override)))
-<<<<<<< HEAD
-  (let [service     (service/service-description (name api))
-        http-client (cond
-                      http-client     http-client
-                      (not send-http) (http/resolve-http-client http-client))
-        region      (keyword
-                     (or region
-                         (region/fetch
-                          (or region-provider
-                              (region/default-region-provider (or http-client send-http))))))]
-    (require (symbol (str "cognitect.aws.protocols." (get-in service [:metadata :protocol]))))
-    (with-meta
-      (client/->Client
-       (atom {})
-       {:service     service
-        :region      region
-        :endpoint    (if-let [ep (endpoint/resolve (-> service :metadata :endpointPrefix keyword) region)]
-                       (merge ep (if (string? endpoint-override)
-                                   {:hostname endpoint-override}
-                                   endpoint-override))
-                       (throw (ex-info "No known endpoint." {:service api :region region})))
-        :retriable?  (or retriable? retry/default-retriable?)
-        :backoff     (or backoff retry/default-backoff)
-        :send-http   send-http
-        :http-client http-client
-        :credentials (or credentials-provider (credentials/global-provider (or send-http http-client)))})
-      {'clojure.core.protocols/datafy (fn [c]
-                                        (-> c
-                                            client/-get-info
-                                            (select-keys [:region :endpoint :service :send-http])
-                                            (update :endpoint select-keys [:hostname :protocols :signatureVersions])
-                                            (update :service select-keys [:metadata])
-                                            (assoc :ops (ops c))))})))
-=======
   (let [service              (service/service-description (name api))
-        http-client          (if http-client
-                               (http/resolve-http-client http-client)
-                               (shared/http-client))
+        http-client          (cond
+                               http-client     http-client
+                               (not send-http) (shared/http-client))
         region-provider      (cond region          (reify region/RegionProvider (fetch [_] region))
                                    region-provider region-provider
-                                   :else           (shared/region-provider))
-        credentials-provider (or credentials-provider (shared/credentials-provider))
+                                   :else           (region/default-region-provider (or http-client send-http)))
+        credentials-provider (or credentials-provider (credentials/global-provider (or send-http http-client)))
         endpoint-provider    (endpoint/default-endpoint-provider
                               api
                               (get-in service [:metadata :endpointPrefix])
@@ -175,11 +122,11 @@
       :retriable?           (or retriable? retry/default-retriable?)
       :backoff              (or backoff retry/default-backoff)
       :http-client          http-client
+      :send-http            send-http
       :endpoint-provider    endpoint-provider
       :region-provider      region-provider
       :credentials-provider credentials-provider
       :validate-requests?   (atom nil)})))
->>>>>>> 1e24c819
 
 (defn default-http-client
   "Create an http-client to share across multiple aws-api clients."
@@ -313,15 +260,7 @@
   it, releasing resources.
 
   Alpha. Subject to change."
-<<<<<<< HEAD
-  [client]
-  (some-> client
-          client/-get-info
-          :http-client
-          http/stop))
-=======
   [aws-client]
   (let [{:keys [http-client]} (client/-get-info aws-client)]
     (when-not (#'shared/shared-http-client? http-client)
-      (http/stop http-client))))
->>>>>>> 1e24c819
+      (http/stop http-client))))