;; Copyright (c) Cognitect, Inc.
;; All rights reserved.

(ns ^:skip-wiki cognitect.aws.util
  "Impl, don't call directly."
  (:require [clojure.string :as str]
            [clojure.data.xml :as xml]
<<<<<<< HEAD
            [jsonista.core :as json]
            [byte-streams :as byte-streams]
            [clojure.java.io :as io])
  (:import [java.text SimpleDateFormat]
=======
            [clojure.data.json :as json]
            [clojure.java.io :as io]
            [clojure.core.async :as a])
  (:import [java.util.concurrent Executors ExecutorService ThreadFactory]
           [java.text SimpleDateFormat]
>>>>>>> 1e24c819
           [java.util Date TimeZone]
           [java.util UUID]
           [java.io InputStream]
           [java.nio.charset Charset]
           [java.security MessageDigest]
           [javax.crypto Mac]
           [javax.crypto.spec SecretKeySpec]
           [java.nio ByteBuffer]
           [java.io ByteArrayInputStream ByteArrayOutputStream]
           [java.net URLEncoder]
           [java.util Base64]))

(set! *warn-on-reflection* true)

(defn ^ThreadLocal date-format
  "Return a thread-safe GMT date format that can be used with `format-date` and `parse-date`.

  See http://bugs.sun.com/bugdatabase/view_bug.do?bug_id=4228335"
  [^String fmt]
  (proxy [ThreadLocal] []
    (initialValue []
      (doto (SimpleDateFormat. fmt)
        (.setTimeZone (TimeZone/getTimeZone "GMT"))))))

(defn format-date
  ([fmt]
   (format-date fmt (Date.)))
  ([^ThreadLocal fmt inst]
   (.format ^SimpleDateFormat (.get fmt) inst)))

(defn format-timestamp
  "Format a timestamp in milliseconds."
  [inst]
  (str (long (/ (.getTime ^Date inst) 1000))))

(defn parse-date
  [^ThreadLocal fmt s]
  (.parse ^SimpleDateFormat (.get fmt) s))

(def ^ThreadLocal x-amz-date-format
  (date-format "yyyyMMdd'T'HHmmss'Z'"))

(def ^ThreadLocal x-amz-date-only-format
  (date-format "yyyyMMdd"))

(def ^ThreadLocal iso8601-date-format
  (date-format "yyyy-MM-dd'T'HH:mm:ssXXX"))

(def ^ThreadLocal iso8601-msecs-date-format
  (date-format "yyyy-MM-dd'T'HH:mm:ss.SSS'Z'"))

(def ^ThreadLocal rfc822-date-format
  (date-format "EEE, dd MMM yyyy HH:mm:ss z"))

(let [hex-chars (char-array [\0 \1 \2 \3 \4 \5 \6 \7 \8 \9 \a \b \c \d \e \f])]
  (defn hex-encode
    [^bytes bytes]
    (let [bl (alength bytes)
          ca (char-array (* 2 bl))]
      (loop [i (int 0)
             c (int 0)]
        (if (< i bl)
          (let [b (long (bit-and (long (aget bytes i)) 255))]
            (aset ca c ^char (aget hex-chars (unsigned-bit-shift-right b 4)))
            (aset ca (unchecked-inc-int c) (aget hex-chars (bit-and b 15)))
            (recur (unchecked-inc-int i) (unchecked-add-int c 2)))
          (String. ca))))))

(defn sha-256
  "Returns the sha-256 digest (bytes) of data, which can be a
  byte-array, an input-stream, or nil, in which case returns the
  sha-256 of the empty string."
  [data]
  (let [digest (MessageDigest/getInstance "SHA-256")]
    (when data
      (.update digest ^bytes (byte-streams/to-byte-array data)))
    (.digest digest)))

(defn hmac-sha-256
  [key ^String data]
  (let [mac (Mac/getInstance "HmacSHA256")]
    (.init mac (SecretKeySpec. key "HmacSHA256"))
    (.doFinal mac (.getBytes data "UTF-8"))))

(defn xml-read
  "Parse the UTF-8 XML string."
  [x]
  (-> x
      (byte-streams/to-string)
      (xml/parse-str :namespace-aware false :skip-whitespace true)))

(defn xml->map [element]
  (cond
    (nil? element)        nil
    (string? element)     element
    (sequential? element) (if (> (count element) 1)
                            (into {} (map xml->map) element)
                            (xml->map (first element)))
    (map? element)
    (cond
      (empty? element) {}
      (:attrs element) {(:tag element)                                (xml->map (:content element))
                        (keyword (str (name (:tag element)) "Attrs")) (:attrs element)}
      :else            {(:tag element) (xml->map  (:content element))})
    :else                 nil))

(defn error-code [response-body]
  (let [error (some->> (tree-seq coll? #(if (map? %) (vals %) %) response-body)
                       (filter :Error)
                       first)]
    (some-> error (get-in [:Error :Code]))))

(defn xml-write
  [e]
  (if (instance? String e)
    (print e)
    (do
      (print (str "<" (name (:tag e))))
      (when (:attrs e)
        (doseq [attr (:attrs e)]
          (print (str " " (name (key attr)) "=\"" (val attr)"\""))))
      (if-not (empty? (:content e))
        (do
          (print ">")
          (doseq [c (:content e)]
            (xml-write c))
          (print (str "</" (name (:tag e)) ">")))
        (print " />")))))

(defn url-encode
  "Percent encode the string to put in a URL."
  [^String s]
  (-> s
      (URLEncoder/encode "UTF-8")
      (.replace "+" "%20")))

(defn query-string
  "Create a query string from a list of parameters. Values must all be
  strings."
  [params]
  (when-not (empty? params)
    (str/join "&" (map (fn [[k v]]
                         (str (url-encode (name k))
                              "="
                              (url-encode v)))
                       params))))

(def json-object-mapper
  (json/object-mapper {:decode-key-fn true}))

(defn json->edn [obj]
  (json/read-value obj json-object-mapper))

(defn read-json
  "Read readable as JSON. readable can be any valid input for
  clojure.java.io/reader."
  [readable]
  (-> readable json->edn))

(defn map-vals
  "Apply f to the values with the given keys, or all values if `ks` is not specified."
  ([f m]
   (map-vals f m (keys m)))
  ([f m ks]
   (into m
         (for [[k v] (select-keys m ks)]
           [k (f v)]))))

(defprotocol Base64Encodable
  (base64-encode [data]))

(extend-protocol Base64Encodable
  (class (byte-array 0))
  (base64-encode [ba] (.encodeToString (Base64/getEncoder) ba))

  ByteBuffer
  (base64-encode [bb] (base64-encode (.array bb)))

  java.lang.String
  (base64-encode [s] (base64-encode (.getBytes s))))

(defn base64-decode
  "base64 decode a base64-encoded string to an input stream"
  [s]
  (io/input-stream (.decode (Base64/getDecoder) ^String s)))

(defn encode-jsonvalue [data]
  (base64-encode (json/write-value-as-bytes data)))

(defn parse-jsonvalue [data]
  (-> data
      base64-decode
      io/reader
      json->edn))

(def ^Charset UTF8 (Charset/forName "UTF-8"))

(defn ^bytes md5
  "returns an MD5 hash of the content of bb as a byte array"
  [^ByteBuffer bb]
  (let [ba     (.array bb)
        hasher (MessageDigest/getInstance "MD5")]
    (.update hasher ^bytes ba)
    (.digest hasher)))

(defn uuid-string
  "returns a string representation of a randomly generated UUID"
  []
  (str (UUID/randomUUID)))

(defn with-defaults
  "Given a shape and data of that shape, add defaults for the
  following required keys if they are missing or bound to nil

      :idempotencyToken"
  [shape data]
  (reduce (fn [m [member-name member-spec]]
            (cond
              (not (nil? (get data member-name)))
              m

              (:idempotencyToken member-spec)
              (assoc m member-name (uuid-string))

              :else
              m))
          (or data {})
          (:members shape)))

;;;;;;;;;;;;;;;;;;;;;;;;;;;;;;;;;;;;;;;;
;; used to fetch creds and region

(defn fetch-async
  "Internal use. Do not call directly."
  [fetch provider item]
  (a/thread
    (try
      ;; lock on the provider to avoid redundant concurrent requests
      ;; before the provider has a chance to cache the results of the
      ;; first fetch.
      (or (locking provider
            (fetch provider))
          {:cognitect.anomalies/category :cognitect.anomalies/fault
           :cognitect.anomalies/message (format "Unable to fetch %s. See log for more details." item)})
      (catch Throwable t
        {:cognitect.anomalies/category :cognitect.anomalies/fault
         ::throwable t
         :cognitect.anomalies/message (format "Unable to fetch %s." item)}))))

;;;;;;;;;;;;;;;;;;;;;;;;;;;;;;;;;;;;;;;;
;;;; Wrappers - here to support testing with-redefs since
;;;;            we can't redef static methods

(defn getenv
  ([] (System/getenv))
  ([k] (System/getenv k)))

(defn getProperty [k]
  (System/getProperty k))<|MERGE_RESOLUTION|>--- conflicted
+++ resolved
@@ -5,18 +5,12 @@
   "Impl, don't call directly."
   (:require [clojure.string :as str]
             [clojure.data.xml :as xml]
-<<<<<<< HEAD
             [jsonista.core :as json]
             [byte-streams :as byte-streams]
+            [clojure.core.async :as a]
             [clojure.java.io :as io])
-  (:import [java.text SimpleDateFormat]
-=======
-            [clojure.data.json :as json]
-            [clojure.java.io :as io]
-            [clojure.core.async :as a])
   (:import [java.util.concurrent Executors ExecutorService ThreadFactory]
            [java.text SimpleDateFormat]
->>>>>>> 1e24c819
            [java.util Date TimeZone]
            [java.util UUID]
            [java.io InputStream]
